--- conflicted
+++ resolved
@@ -11,8 +11,4 @@
 """
 
 #: Defines the version of the package.
-<<<<<<< HEAD
-__version__ = "0.0.21"
-=======
-__version__ = "0.0.22.dev0"
->>>>>>> b9e08cac
+__version__ = "0.0.22.dev0"